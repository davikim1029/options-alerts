import threading
import time
import os
import sys
import importlib
from pathlib import Path
from datetime import datetime
from services.logging.logger_singleton import getLogger
from services.helpers import snapshot_module
from services.utils import set_reload_flag

class ThreadWrapper(threading.Thread):
    def __init__(self, name, target_func, kwargs=None, daemon=True,
                 start_time=None, end_time=None, cooldown_seconds=None,
                 reload_files=None, parent=None, update_vars=None,
                 module_dependencies=None,stop_event = None, token_pause_event=None):
        super().__init__(name=name, daemon=daemon)
        self._target_func = target_func
        self._kwargs = kwargs or {}
        self._start_time = start_time
        self._end_time = end_time
        self._cooldown_seconds = cooldown_seconds
        self._reload_files = [Path(f).resolve() for f in (reload_files or [])]
        self._parent = parent
        self._update_vars = update_vars or {}
        self._module_dependencies = module_dependencies or []
        self._reload_event = threading.Event()
        self._thread_lock = threading.Lock()
        self._token_pause_event = token_pause_event  # Event to sync on token refresh
        # Accept a stop_event in kwargs if provided, else fall back to token_pause_event or create one.
        if kwargs and "stop_event" in kwargs and kwargs["stop_event"] is not None:
            self._stop_event = kwargs["stop_event"]
        else:
            # If the manager passed in a stop_event it will be in kwargs due to add_thread above.
            # Only create an Event as a last resort (explicitly private thread).
            self._stop_event = threading.Event()
        self.logger = getLogger()

    def run(self):
        while not self._stop_event.is_set():
            try:
                # Wait until start_time if defined
                if self._start_time:
                    now = datetime.now().time()
                    start_seconds = self._start_time.hour*3600 + self._start_time.minute*60 + self._start_time.second
                    now_seconds = now.hour*3600 + now.minute*60 + now.second
                    if now_seconds < start_seconds:
                        time.sleep(min(1, start_seconds - now_seconds))
                        continue

                # Pause if token expired
                if self._token_pause_event:
                    self._token_pause_event.wait()  # blocks until token is refreshed

                # Run the main function
                self._target_func(**self._kwargs)

                # Handle cooldown
                if self._cooldown_seconds:
                    for _ in range(int(self._cooldown_seconds)):
                        if self._stop_event.is_set() or self._reload_event.is_set():
                            break
                        time.sleep(1)
                else:
                    break

                # Handle end_time
                if self._end_time:
                    now = datetime.now().time()
                    end_seconds = self._end_time.hour*3600 + self._end_time.minute*60 + self._end_time.second
                    now_seconds = now.hour*3600 + now.minute*60 + now.second
                    if now_seconds >= end_seconds:
                        break

                # Handle reload
                if self._reload_event.is_set():
                    self._reload_event.clear()
                    self.logger.logMessage(f"[{self.name}] Reloading triggered")

            except Exception as e:
                self.logger.logMessage(f"[{self.name}] crashed: {e}")
                break

    def stop(self):
        self._stop_event.set()
        self._reload_event.set()

class ThreadManager:
    _instance = None
    _lock = threading.Lock()

    @classmethod
    def instance(cls, **kwargs):
        with cls._lock:
            if cls._instance is None:
                cls._instance = cls(**kwargs)
        return cls._instance

    def __init__(self, consumer=None, caches=None,stop_event = None, token_pause_event=None):
        self._threads = {}
        self._registered_modules = {}
        self._consumer = consumer
        self._caches = caches
        self._watch_dir = None
        self._file_timestamps = {}
        self._watcher_thread = None
        self._manager_stop_event = stop_event or threading.Event()
        self._reload_queue = set()
        self._initial_scan_done = False
        self._token_pause_event = token_pause_event
        self._stop_event = stop_event
        self.logger = getLogger()
        
        
    # ---------------------------
    # Module registration (non-thread)
    # ---------------------------
    def register_module(self, module_name: str):
        """Register a non-threaded module for hot reload watching."""
        if module_name not in sys.modules:
            module = importlib.import_module(module_name)
        else:
            module = sys.modules[module_name]

        path = Path(module.__file__).resolve()
        mtime = os.path.getmtime(path)

        self._registered_modules[module_name] = {
            "path": path,
            "last_mtime": mtime,
        }
        self.logger.logMessage(f"[Register] Registered {module_name} for hot reload (non-threaded)")

    # ---------------------------
    # Thread registration
    # ---------------------------
   
    
    def add_thread(self, name, target_func, kwargs=None, daemon=True,
                   start_time=None, end_time=None, cooldown_seconds=None,
                   reload_files=None, parent=None, update_vars=None,
                   module_dependencies=None):
        if kwargs is None:
            kwargs={}
        if "stop_event" not in kwargs:
            kwargs["stop_event"] = self._manager_stop_event
        wrapper = ThreadWrapper(
            name=name,
            target_func=target_func,
            kwargs=kwargs,
            daemon=daemon,
            start_time=start_time,
            end_time=end_time,
            cooldown_seconds=cooldown_seconds,
            reload_files=reload_files,
            parent=parent,
            update_vars=update_vars,
            module_dependencies=module_dependencies,
            token_pause_event=self._token_pause_event
        )
        self._threads[name] = wrapper
        wrapper.start()
        self.logger.logMessage(f"[ThreadManager] Started thread {name}")

    # ---------------------------
    # Stop threads
    # ---------------------------
    def stop_all(self):
        self._manager_stop_event.set()  # stop watcher loop first
        for t in self._threads.values():
            t.stop()
        for t in self._threads.values():
            t.join()
        if self._watcher_thread and self._watcher_thread.is_alive():
            self._watcher_thread.join()
        self.logger.logMessage("[ThreadManager] All threads stopped")

    # ---------------------------
    # File watcher (hot-reload)
    # ---------------------------
    def start_watcher(self, watch_dirs: list[Path]):
        self._watch_dirs = [Path(d).resolve() for d in watch_dirs]
        self._file_timestamps = self._scan_files()
        self._watcher_thread = threading.Thread(target=self._watch_loop, daemon=True)
        self._watcher_thread.start()
        self._initial_scan_done = True
        self.logger.logMessage(f"[ThreadManager] Started file watcher on {self._watch_dirs}")

    def _scan_files(self):
        file_timestamps = {}
        for watch_dir in getattr(self, "_watch_dirs", []):
            for root, _, files in os.walk(watch_dir):
                for f in files:
                    if f.endswith(".py"):
                        path = Path(root) / f
                        try:
                            file_timestamps[path.resolve()] = path.stat().st_mtime
                        except FileNotFoundError:
                            continue
        return file_timestamps
    
    def _watch_loop(self):
        while not self._manager_stop_event.is_set():
            current_files = self._scan_files()
            for path, mtime in current_files.items():
                if self._manager_stop_event.is_set():
                    break
                if path not in self._file_timestamps or self._file_timestamps[path] < mtime:
                    self._file_timestamps[path] = mtime
                    if self._initial_scan_done:
                        self._handle_file_change(path)
            time.sleep(1)

    # ---------------------------
    # Hot-reload modules in dependency order
    # ---------------------------
    def reload_modules_in_order(self, module_names, visited=None):
        visited = visited or set()
        for mod_name in module_names:
            if mod_name in visited:
                continue
            visited.add(mod_name)

            thread = next((t for t in self._threads.values()
                           if t._target_func.__module__ == mod_name), None)
            if thread and getattr(thread, "_module_dependencies", None):
                self.reload_modules_in_order(thread._module_dependencies, visited)

            if mod_name in sys.modules:
                module = sys.modules[mod_name]
                importlib.reload(module)
                print(f"[HotReload] Reloaded {mod_name}")
            else:
                module = importlib.import_module(mod_name)
                print(f"[HotReload] Imported fresh {mod_name}")

    # ---------------------------
    # Handle file changes
    # ---------------------------
    def _handle_file_change(self, filepath: Path):
        self.logger.logMessage(f"[Watcher] Detected change in {filepath}")
        filepath = filepath.resolve()

        reloaded = set()

        found = False
        for name, wrapper in list(self._threads.items()):
            if filepath not in [Path(f).resolve() for f in wrapper._reload_files]:
                continue
            found = True
            self.logger.logMessage(f"[Watcher] Reloading thread {name} due to change in {filepath}")

            # Stop the old thread
            wrapper.stop()
            wrapper.join()

            # Reload modules in dependency order
            modules_to_reload = wrapper._module_dependencies + [wrapper._target_func.__module__]
            self.reload_modules_in_order(modules_to_reload)

            # Get fresh target function
            module = sys.modules[wrapper._target_func.__module__]
            new_target = getattr(module, wrapper._target_func.__name__)

            # Prepare new kwargs (update vars & module defaults)
            new_kwargs = dict(wrapper._kwargs)
            for key, candidate_list in (
                ("start_time", ["START_TIME", "DEFAULT_START_TIME"]),
                ("end_time", ["END_TIME", "DEFAULT_END_TIME"]),
                ("cooldown_seconds", ["COOLDOWN_SECONDS", "DEFAULT_COOLDOWN_SECONDS"])
            ):
                for candidate in candidate_list:
                    if hasattr(module, candidate):
                        new_kwargs[key] = getattr(module, candidate)
                        break

            for var_name in getattr(wrapper, "_update_vars", {}):
                if hasattr(module, var_name):
                    new_kwargs[var_name] = getattr(module, var_name)

            # Recreate thread with updated target
            new_wrapper = ThreadWrapper(
                name=wrapper.name,
                target_func=new_target,
                kwargs=new_kwargs,
                daemon=wrapper.daemon,
                start_time=new_kwargs.get("start_time", wrapper._start_time),
                end_time=new_kwargs.get("end_time", wrapper._end_time),
                cooldown_seconds=new_kwargs.get("cooldown_seconds", wrapper._cooldown_seconds),
                reload_files=wrapper._reload_files,
                parent=wrapper._parent,
                update_vars=wrapper._update_vars,
                module_dependencies=wrapper._module_dependencies,
                token_pause_event=self._token_pause_event
            )
            self._threads[name] = new_wrapper
            new_wrapper.start()
            self.logger.logMessage(f"[Watcher] Reload complete for {name} → kwargs updated: {list(new_kwargs.keys())}")
<<<<<<< HEAD
            set_reload_flag()
=======
        
        
        # --- 2. Check registered modules (new) ---
        for mod_name, meta in self._registered_modules.items():
            try:
                mtime = os.path.getmtime(meta["path"])
                if mtime != meta["last_mtime"]:
                    self.logger.logMessage(f"[Watcher] Detected change in registered module {mod_name}")
                    meta["last_mtime"] = mtime

                    # Reload module
                    if mod_name in sys.modules:
                        importlib.reload(sys.modules[mod_name])
                        self.logger.logMessage(f"[Watcher] Reloaded {mod_name}")

                    # Restart any thread whose target module or dependencies include this module
                    for name, wrapper in list(self._threads.items()):
                        if mod_name == wrapper._target_func.__module__ or mod_name in wrapper._module_dependencies:
                            self.logger.logMessage(f"[Watcher] Restarting {name} due to dependency reload {mod_name}")

                            # Stop + join old thread
                            wrapper.stop()
                            wrapper.join()

                            # Reload target + deps
                            modules_to_reload = wrapper._module_dependencies + [wrapper._target_func.__module__]
                            self.reload_modules_in_order(modules_to_reload)

                            # Get fresh target function
                            module = sys.modules[wrapper._target_func.__module__]
                            new_target = getattr(module, wrapper._target_func.__name__)

                            # Prepare kwargs
                            new_kwargs = dict(wrapper._kwargs)
                            for key, candidate_list in (
                                ("start_time", ["START_TIME", "DEFAULT_START_TIME"]),
                                ("end_time", ["END_TIME", "DEFAULT_END_TIME"]),
                                ("cooldown_seconds", ["COOLDOWN_SECONDS", "DEFAULT_COOLDOWN_SECONDS"])
                            ):
                                for candidate in candidate_list:
                                    if hasattr(module, candidate):
                                        new_kwargs[key] = getattr(module, candidate)
                                        break

                            for var_name in getattr(wrapper, "_update_vars", {}):
                                if hasattr(module, var_name):
                                    new_kwargs[var_name] = getattr(module, var_name)

                            # Recreate wrapper
                            new_wrapper = ThreadWrapper(
                                name=wrapper.name,
                                target_func=new_target,
                                kwargs=new_kwargs,
                                daemon=wrapper.daemon,
                                start_time=new_kwargs.get("start_time", wrapper._start_time),
                                end_time=new_kwargs.get("end_time", wrapper._end_time),
                                cooldown_seconds=new_kwargs.get("cooldown_seconds", wrapper._cooldown_seconds),
                                reload_files=wrapper._reload_files,
                                parent=wrapper._parent,
                                update_vars=wrapper._update_vars,
                                module_dependencies=wrapper._module_dependencies,
                                token_pause_event=self._token_pause_event
                            )
                            self._threads[name] = new_wrapper
                            new_wrapper.start()
                            found = True
                            self.logger.logMessage(
                                f"[Watcher] Reload complete for {name} → kwargs updated: {list(new_kwargs.keys())}"
                            )

            except FileNotFoundError:
                continue

        if not found:
            self.logger.logMessage(
                f"[Watcher] File {filepath.parts[-1]} is not registered → no hot reload performed"
            )
>>>>>>> 280a49f9

    # ---------------------------
    # Wait for shutdown
    # ---------------------------
    def wait_for_shutdown(self):
        try:
            while not self._manager_stop_event.is_set():
                time.sleep(0.5)
        except KeyboardInterrupt:
            self._manager_stop_event.set()
            self.logger.logMessage("[ThreadManager] KeyboardInterrupt received → stopping all")
            self.stop_all()
            
    # --------------------------
    # Reset 
    # --------------------------
    def reset_for_new_scan(self):
        self._manager_stop_event.clear()
        self._threads.clear()
        self._watch_dir = None
        self._file_timestamps.clear()
        self._watcher_thread = None
        self._reload_queue.clear()
        self._initial_scan_done = False
        self.logger.logMessage("[ThreadManager] Reset Complete")<|MERGE_RESOLUTION|>--- conflicted
+++ resolved
@@ -296,9 +296,7 @@
             self._threads[name] = new_wrapper
             new_wrapper.start()
             self.logger.logMessage(f"[Watcher] Reload complete for {name} → kwargs updated: {list(new_kwargs.keys())}")
-<<<<<<< HEAD
             set_reload_flag()
-=======
         
         
         # --- 2. Check registered modules (new) ---
@@ -365,6 +363,7 @@
                             self._threads[name] = new_wrapper
                             new_wrapper.start()
                             found = True
+                            set_reload_flag()
                             self.logger.logMessage(
                                 f"[Watcher] Reload complete for {name} → kwargs updated: {list(new_kwargs.keys())}"
                             )
@@ -376,7 +375,6 @@
             self.logger.logMessage(
                 f"[Watcher] File {filepath.parts[-1]} is not registered → no hot reload performed"
             )
->>>>>>> 280a49f9
 
     # ---------------------------
     # Wait for shutdown
